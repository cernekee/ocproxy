/*
 * Copyright (c) 2001-2003 Swedish Institute of Computer Science.
 * All rights reserved. 
 * 
 * Redistribution and use in source and binary forms, with or without modification, 
 * are permitted provided that the following conditions are met:
 *
 * 1. Redistributions of source code must retain the above copyright notice,
 *    this list of conditions and the following disclaimer.
 * 2. Redistributions in binary form must reproduce the above copyright notice,
 *    this list of conditions and the following disclaimer in the documentation
 *    and/or other materials provided with the distribution.
 * 3. The name of the author may not be used to endorse or promote products
 *    derived from this software without specific prior written permission. 
 *
 * THIS SOFTWARE IS PROVIDED BY THE AUTHOR ``AS IS'' AND ANY EXPRESS OR IMPLIED 
 * WARRANTIES, INCLUDING, BUT NOT LIMITED TO, THE IMPLIED WARRANTIES OF 
 * MERCHANTABILITY AND FITNESS FOR A PARTICULAR PURPOSE ARE DISCLAIMED. IN NO EVENT 
 * SHALL THE AUTHOR BE LIABLE FOR ANY DIRECT, INDIRECT, INCIDENTAL, SPECIAL, 
 * EXEMPLARY, OR CONSEQUENTIAL DAMAGES (INCLUDING, BUT NOT LIMITED TO, PROCUREMENT 
 * OF SUBSTITUTE GOODS OR SERVICES; LOSS OF USE, DATA, OR PROFITS; OR BUSINESS 
 * INTERRUPTION) HOWEVER CAUSED AND ON ANY THEORY OF LIABILITY, WHETHER IN 
 * CONTRACT, STRICT LIABILITY, OR TORT (INCLUDING NEGLIGENCE OR OTHERWISE) ARISING 
 * IN ANY WAY OUT OF THE USE OF THIS SOFTWARE, EVEN IF ADVISED OF THE POSSIBILITY 
 * OF SUCH DAMAGE.
 *
 * This file is part of the lwIP TCP/IP stack.
 * 
 * Author: Adam Dunkels <adam@sics.se>
 *
 */

/*
 * Derived from simhost.c.
 */

#include "lwip/debug.h"
#include "lwip/opt.h"

#include <unistd.h>
#include <getopt.h>
#include <sys/socket.h>
#include <netinet/in.h>
#include <arpa/inet.h>
#include <signal.h>

#include "lwip/mem.h"
#include "lwip/memp.h"
#include "lwip/sys.h"
#include "lwip/tcp_impl.h"

#include "lwip/stats.h"

#include "lwip/tcpip.h"
#include "lwip/dns.h"

#include "netif/dropif.h"

#include "netif/tcpdump.h"

#include "lwip/ip_addr.h"

#include "arch/perf.h"

#include "ocif.h"
#include "tcpfw.h"

/* nonstatic debug cmd option, exported in lwipopts.h */
unsigned char debug_flags = 0;

typedef struct fwd {
	in_port_t lport;
	char *rhost;
	in_port_t rport;
	struct fwd *next;
} fwd_t;

ip_addr_t ipaddr, netmask, gw, dns;
in_port_t socks_port;
fwd_t *forwards;

struct netif netif_oc;

static void
tcpip_init_done(void *arg)
{
	sys_sem_t *sem = (sys_sem_t *)arg;
	fwd_t *fwd;

	netif_init();

	netif_oc.name[0] = 'u';
	netif_oc.name[1] = '0';

	netif_add(&netif_oc, &ipaddr, &netmask, &gw, NULL, ocif_init_client,
		  tcpip_input);

	netif_set_default(&netif_oc);
	netif_set_up(&netif_oc);

	dns_init();
<<<<<<< HEAD
	dns_setserver(1, &dns);
=======
	dns_setserver(0, &dns);
	tcpecho_init();
	udpecho_init();
>>>>>>> 936a76fe

	if (socks_port != 0)
		tcpsocks_init(socks_port);

	for (fwd = forwards; fwd != NULL; fwd = fwd->next)
		tcpfw_init(fwd->lport, fwd->rhost, fwd->rport);

	sys_sem_signal(sem);
}

static void
main_thread(void *arg)
{
	sys_sem_t sem;
	LWIP_UNUSED_ARG(arg);

	if(sys_sem_new(&sem, 0) != ERR_OK) {
		LWIP_ASSERT("Failed to create semaphore", 0);
	}
	tcpip_init(tcpip_init_done, &sem);
	sys_sem_wait(&sem);

	/* Block forever. */
	sys_sem_wait(&sem);
}

static void
fwd_add(char *s)
{
	char *lport_s, *rhost_s, *rport_s;
	fwd_t *newp;

	lport_s = rhost_s = rport_s = NULL;

	lport_s = s;
	while (*s != '\0') {
		if (*s == ':') {
			*s = '\0';
			s++;
			break;
		}
		s++;
	}

	rhost_s = s;
	while (*s != '\0') {
		if (*s == ':') {
			*s = '\0';
			s++;
			break;
		}
		s++;
	}

	rport_s = s;

	newp = (fwd_t *)malloc(sizeof (*newp));
	newp->lport = atoi(lport_s);
	newp->rhost = rhost_s;
	newp->rport = atoi(rport_s);
	newp->next = NULL;

	if (forwards)
		newp->next = forwards;
	forwards = newp;
}

int
main(int argc, char *argv[])
{
	int opt;

	while ((opt = getopt(argc, argv, "i:n:g:d:D:L:v")) != -1) {
		switch (opt) {
		case 'i':
			ipaddr.addr = inet_addr(optarg);
			break;
		case 'n':
			netmask.addr = inet_addr(optarg);
			break;
		case 'g':
			gw.addr = inet_addr(optarg);
			break;
		case 'd':
			dns.addr = inet_addr(optarg);
			break;
		case 'D':
			socks_port = atoi(optarg);
			break;
		case 'L':
			fwd_add(optarg);
			break;
		case 'v':
			debug_flags = LWIP_DBG_ON | LWIP_DBG_TRACE | LWIP_DBG_STATE | LWIP_DBG_FRESH | LWIP_DBG_HALT;
			break;
		default:
			fprintf(stderr, "unknown option: %c\n", opt);
			break;
		}
	}

	if ((ipaddr.addr == 0) ||
	    (netmask.addr == 0) ||
	    (gw.addr == 0) ||
	    (dns.addr == 0)) {
		fprintf(stderr, "missing -i, -n, -g or -d\n");
		return (1);
	}

	if (debug_flags & LWIP_DBG_ON)
		tcpdump_init();

	/* Debugging help. */
	(void) signal(SIGPIPE, SIG_IGN);
	setlinebuf(stdout);
	setlinebuf(stderr);

	sys_thread_new("main_thread", main_thread, NULL, DEFAULT_THREAD_STACKSIZE, DEFAULT_THREAD_PRIO);
	pause();

	return (0);
}
<|MERGE_RESOLUTION|>--- conflicted
+++ resolved
@@ -99,13 +99,7 @@
 	netif_set_up(&netif_oc);
 
 	dns_init();
-<<<<<<< HEAD
-	dns_setserver(1, &dns);
-=======
 	dns_setserver(0, &dns);
-	tcpecho_init();
-	udpecho_init();
->>>>>>> 936a76fe
 
 	if (socks_port != 0)
 		tcpsocks_init(socks_port);
